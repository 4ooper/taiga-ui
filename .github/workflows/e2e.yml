--- conflicted
+++ resolved
@@ -274,15 +274,7 @@
           report-file: ./all-blob-reports/results.json
           report-url: ${{ steps.e2e-report.outputs.details_url }}
 
-<<<<<<< HEAD
-      - name: Post performance comparison comment (disabled)
-        if: false
-        run: echo 'Performance comment disabled (moved to reusable workflow)'
-
-      - uses: taiga-family/ci/actions/setup/playwright-diff-check@v1.146.0
-=======
       - uses: taiga-family/ci/actions/setup/playwright-diff-check@v1.148.0
->>>>>>> 9f98a32c
         with:
           pw-result: ./total
 
