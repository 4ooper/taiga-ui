name: ⚙️ E2E testing
on:
  pull_request:

env:
  RETRY_COUNT: 2
  NX_CLOUD_ACCESS_TOKEN: ${{ secrets.NX_CLOUD_ACCESS_TOKEN }}
  PERFORMANCE_BASELINE_KEY: 'perf_baseline_${{ github.event.pull_request.head.sha }}'
  PERFORMANCE_CURRENT_KEY: 'perf_current_${{ github.event.pull_request.head.sha }}'
  PERFORMANCE_CHANGE_THRESHOLD: 30 # Configurable threshold for showing performance changes (%)

jobs:
  build-demo:
    if: ${{ !contains(github.head_ref , 'release/') }}
    name: Build demo
    runs-on: ubuntu-latest
    steps:
      - uses: actions/checkout@v4.3.0
        with:
          fetch-depth: 10
      - uses: taiga-family/ci/actions/setup/variables@v1.146.0
      - uses: taiga-family/ci/actions/run/rebase@v1.146.0
        continue-on-error: true
      - uses: taiga-family/ci/actions/setup/node@v1.146.0

      - run: npx nx type-check demo-playwright
      - name: Building demo-app of git-branch without cache
        run: npx nx build demo # Don't use prerender please, because it's flaky for e2e

      - name: Upload cache / ${{ env.CACHE_DIST_KEY }}
        uses: actions/cache/save@v4.2.4
        with:
          path: dist/demo
          key: ${{ env.CACHE_DIST_KEY }}

  cypress:
    if: ${{ !contains(github.head_ref , 'release/') }}
    runs-on: ubuntu-latest
    name: Cypress / Component Testing
    env:
      CYPRESS_BASELINE_REPO: 'baseline'
      CYPRESS_RESULTS_FOLDER: 'projects/demo-cypress/tests-results'
      CYPRESS_BASELINE_SNAPSHOTS: 'projects/demo-cypress/tests-results/snapshots/baseline'
      CYPRESS_BASELINE_SNAPSHOTS_KEY: 'cy_baseline_${{ github.event.pull_request.head.sha }}'
    steps:
      - uses: actions/checkout@v4.3.0
        with:
          ref: ${{ github.base_ref }}
      - uses: taiga-family/ci/actions/setup/variables@v1.146.0
      - uses: taiga-family/ci/actions/setup/node@v1.146.0

      - name: Run tests for baseline state
        run: npx nx component-test demo-cypress

      - name: Save Cypress Baseline Snapshots
        uses: actions/upload-artifact@v4.6.2
        with:
          path: ${{env.CYPRESS_BASELINE_SNAPSHOTS}}
          name: ${{env.CYPRESS_BASELINE_SNAPSHOTS_KEY}}
          if-no-files-found: ignore
          compression-level: 0
          retention-days: 1

      - uses: actions/checkout@v4.3.0
      - uses: taiga-family/ci/actions/setup/variables@v1.146.0
      - uses: taiga-family/ci/actions/setup/node@v1.146.0

      - name: Download Cypress Baseline Snapshots
        uses: actions/download-artifact@v4.3.0
        with:
          path: ${{env.CYPRESS_BASELINE_SNAPSHOTS}}
          pattern: ${{ env.CYPRESS_BASELINE_SNAPSHOTS_KEY }}
          merge-multiple: true

      - name: Run tests for current state
        run: npx nx component-test demo-cypress

      - uses: taiga-family/ci/actions/setup/cypress-combine-failed-screenshot@v1.146.0

      - name: Debug output
        continue-on-error: true
        run: tree ${{ env.CYPRESS_RESULTS_FOLDER }}  -L 1

      - name: Upload artifacts
        uses: actions/upload-artifact@v4.6.2
        with:
          path: '${{ env.CYPRESS_RESULTS_FOLDER }}/**/*.diff.png'
          name: ${{ env.CYPRESS_SNAPSHOTS_ARTIFACTS_KEY }}
          if-no-files-found: ignore
          compression-level: 0
          retention-days: 1

  playwright:
    if: ${{ !contains(github.head_ref , 'release/') }}
    needs: [build-demo]
    strategy:
      fail-fast: false
      matrix:
        shard: [
            # Safari
            # {index: 1, os: 'macos-latest', project: 'webkit', total: 9},
            # {index: 2, os: 'macos-latest', project: 'webkit', total: 9},
            # {index: 3, os: 'macos-latest', project: 'webkit', total: 9},
            # {index: 4, os: 'macos-latest', project: 'webkit', total: 9},
            # {index: 5, os: 'macos-latest', project: 'webkit', total: 9},
            # {index: 6, os: 'macos-latest', project: 'webkit', total: 9},
            # {index: 7, os: 'macos-latest', project: 'webkit', total: 9},
            # {index: 8, os: 'macos-latest', project: 'webkit', total: 9},
            # {index: 9, os: 'macos-latest', project: 'webkit', total: 9},
            # Chrome
            {index: 1, os: 'ubuntu-latest', project: 'chromium', total: 9},
            {index: 2, os: 'ubuntu-latest', project: 'chromium', total: 9},
            {index: 3, os: 'ubuntu-latest', project: 'chromium', total: 9},
            {index: 4, os: 'ubuntu-latest', project: 'chromium', total: 9},
            {index: 5, os: 'ubuntu-latest', project: 'chromium', total: 9},
            {index: 6, os: 'ubuntu-latest', project: 'chromium', total: 9},
            {index: 7, os: 'ubuntu-latest', project: 'chromium', total: 9},
            {index: 8, os: 'ubuntu-latest', project: 'chromium', total: 9},
            {index: 9, os: 'ubuntu-latest', project: 'chromium', total: 9},
          ]
    name: Playwright / ${{ matrix.shard.os }} / ${{ matrix.shard.index }} of ${{ matrix.shard.total }}
    runs-on: ${{ matrix.shard.os }}
    steps:
      - uses: actions/checkout@v4.3.0
      - uses: taiga-family/ci/actions/setup/variables@v1.146.0

      - name: Mac OS X building all dependencies
        if: ${{ contains( matrix.shard.os, 'macos') }}
        run: brew install pkg-config cairo pango libpng jpeg-turbo giflib librsvg --force || echo ''

      - uses: taiga-family/ci/actions/setup/node@v1.146.0
      - uses: taiga-family/ci/actions/setup/playwright@v1.146.0

      - name: Download cache / ${{ env.CACHE_DIST_KEY }}
        uses: actions/cache/restore@v4.2.4
        with:
          path: dist/demo
          key: ${{ env.CACHE_DIST_KEY }}

      - uses: taiga-family/ci/actions/run/serve@v1.146.0
        with:
          port: ${{ env.NG_SERVER_PORT }}
          directory: ${{ env.DIST }}
          replaceBaseUrl: false

      - name: Run screenshot tests on ${{ env.DIST }}
        env:
          COLLECT_PERFORMANCE: ${{ matrix.shard.project == 'chromium' && '1' || '0' }}
        run: |
          npx nx e2e demo-playwright -- \
            --update-snapshots \
            --project=${{ matrix.shard.project }} \
            --shard=${{ matrix.shard.index }}/${{ matrix.shard.total }}

<<<<<<< HEAD
      - name: Stash baseline performance metrics
        if: matrix.shard.project == 'chromium'
        run: |
          mkdir -p ./performance/baseline
          find ./projects/demo-playwright/tests-results/performance -maxdepth 1 -name '*.json' -exec mv {} ./performance/baseline/ \; || true

      - uses: taiga-family/ci/actions/run/clone@v1.144.0
=======
      - uses: taiga-family/ci/actions/run/clone@v1.146.0
>>>>>>> 5f6b4a25
        with:
          branch: snapshots/demo/next/${{ github.base_ref }}
          destination: ${{ env.DIST_NEXT }}

      - uses: taiga-family/ci/actions/run/serve@v1.146.0
        with:
          port: ${{ env.NG_SERVER_PORT }}
          directory: ${{ env.DIST_NEXT }}
          replaceBaseUrl: false

      - name: Run screenshot tests on ${{ env.DIST_NEXT }}
        continue-on-error: true
        env:
          COLLECT_PERFORMANCE: ${{ matrix.shard.project == 'chromium' && '1' || '0' }}
        run: |
          npx nx e2e demo-playwright -- \
            --project=${{ matrix.shard.project }} \
            --shard=${{ matrix.shard.index }}/${{ matrix.shard.total }}

<<<<<<< HEAD
      - name: Generate per-shard performance diff
        if: matrix.shard.project == 'chromium'
        run: |
          mkdir -p ./projects/demo-playwright/tests-results/performance/diff
          npx ts-node ./projects/demo-playwright/utils/performance-comparison.ts \
            ./performance/baseline \
            ./projects/demo-playwright/tests-results/performance \
            ./projects/demo-playwright/tests-results/performance/diff/report-${{ matrix.shard.index }}.md \
            ${{ env.PERFORMANCE_CHANGE_THRESHOLD }}

      - name: Upload performance diff report
        if: matrix.shard.project == 'chromium'
        uses: actions/upload-artifact@v4.6.2
        with:
          path: ./projects/demo-playwright/tests-results/performance/diff/**
          name: ${{ env.PERFORMANCE_CURRENT_KEY }}_diff_${{ matrix.shard.index }}
          if-no-files-found: ignore
          compression-level: 0
          retention-days: 1

      - name: Combine images to get diff reports
        run: |
          npm install canvas --no-save --silent --force
          npx ts-node -e "import { tuiCombinePlaywrightFailedScreenshots as run } from './projects/testing/visual-testing'; run();";
=======
      - uses: taiga-family/ci/actions/setup/playwright-combine-failed-screenshot@v1.146.0
>>>>>>> 5f6b4a25

      - name: Upload artifacts / ${{ env.PLAYWRIGHT_SNAPSHOTS_ARTIFACTS_KEY }}
        uses: actions/upload-artifact@v4.6.2
        with:
          path: ./projects/demo-playwright/tests-results/**/*-retry${{ env.RETRY_COUNT }}/**/*.diff.png
          name: ${{ env.PLAYWRIGHT_SNAPSHOTS_ARTIFACTS_KEY }}_${{ matrix.shard.index }}
          if-no-files-found: ignore
          compression-level: 0
          retention-days: 1

      - name: Upload reports / ${{ env.PLAYWRIGHT_BLOB_ARTIFACTS_KEY }}_${{ matrix.shard.index }}
        uses: actions/upload-artifact@v4.6.2
        with:
          path: ./projects/demo-playwright/blob-report
          name: ${{ env.PLAYWRIGHT_BLOB_ARTIFACTS_KEY }}_${{ matrix.shard.index }}
          compression-level: 0
          retention-days: 1

  # workaround for status checks -- check this one job instead of each individual E2E job in the matrix
  # see https://github.com/orgs/community/discussions/9141#discussioncomment-2296809
  playwright-composite-result:
    name: Playwright E2E Tests matrix result
    if: ${{ always() }}
    needs: [playwright]
    runs-on: ubuntu-latest
    steps:
      - run: |
          result="${{ needs.playwright.result }}"
          # mark as successful even if skipped
          if [[ $result == "success" || $result == "skipped" ]]; then
            exit 0
          else
            exit 1
          fi

  result:
    if: ${{ !contains(github.head_ref , 'release/') }}
    name: E2E result
    needs: [playwright, cypress]
    runs-on: ubuntu-latest
    steps:
      - uses: actions/checkout@v4.3.0
      - uses: taiga-family/ci/actions/setup/variables@v1.146.0
      - uses: taiga-family/ci/actions/setup/node@v1.146.0

      - name: Download artifacts for Playwright
        continue-on-error: true
        uses: actions/download-artifact@v4.3.0
        with:
          path: ./total/playwright
          pattern: playwright-snapshots-artifacts--*
          merge-multiple: true
      - run: ls -R ./total/playwright || echo "not found"

      - name: Download artifacts for Cypress
        continue-on-error: true
        uses: actions/download-artifact@v4.3.0
        with:
          path: ./total/cypress
          pattern: cypress-snapshots-artifacts--*
          merge-multiple: true
      - run: ls -R ./total/cypress || echo "not found"

      - name: Download blob reports for Playwright
        continue-on-error: true
        uses: actions/download-artifact@v4.3.0
        with:
          path: all-blob-reports
          pattern: playwright-blob-artifacts--*
          merge-multiple: true
      - run: ls -R ./all-blob-reports || echo "not found"

      # Skip downloading raw metrics; we upload per-shard diff reports instead

      - name: Download per-shard performance diff reports
        continue-on-error: true
        uses: actions/download-artifact@v4.3.0
        with:
          path: ./performance/diff
          pattern: ${{ env.PERFORMANCE_CURRENT_KEY }}_diff_*
          merge-multiple: true

      - name: Combine performance diff reports
        id: performance-comparison
        continue-on-error: true
        run:
          npx ts-node ./projects/demo-playwright/utils/performance-comparison.ts aggregate-md ./performance/diff
          ./performance-report.md

      - name: Merge into HTML Report
        run: npx playwright merge-reports --config=projects/demo-playwright/merge.config.ts ./all-blob-reports

      - name: Deploy e2e report
        id: e2e-report
        uses: FirebaseExtended/action-hosting-deploy@v0.10.0
        if: env.IS_OWNER_MODE == 'true'
        continue-on-error: true
        with:
          channelId: pr${{ github.event.number }}-${{ github.head_ref }}-e2e
          firebaseServiceAccount: ${{ secrets.FIREBASE_TAIGA_PREVIEWS_SA }}
          repoToken: ${{ secrets.GITHUB_TOKEN }}
          projectId: taiga-previews
          expires: 1d
          target: taiga-previews-demo-e2e-report
          disableComment: 'true'

      - name: Create report comment
        id: report-summary
        continue-on-error: true
        uses: daun/playwright-report-summary@v3.10.0
        with:
          comment-title: 'Playwright test results'
          report-file: ./all-blob-reports/results.json
          report-url: ${{ steps.e2e-report.outputs.details_url }}

<<<<<<< HEAD
      - name: Post performance comparison comment
        if: steps.performance-comparison.outputs.performance_data_exists == 'true'
        continue-on-error: true
        env:
          GITHUB_TOKEN: ${{ secrets.GITHUB_TOKEN }}
        run: npx ts-node ./scripts/post-performance-comment.ts ./performance-report.md

      - name: Check if diff-output exists
        id: diff_checker
        run: |
          echo "diff_exist=$(find ./total -iname '*.diff.png' | wc -l | sed -e 's/^[[:space:]]*//')" >> $GITHUB_OUTPUT

      - name: Fall with an error if diff-output exists
        if: ${{ steps.diff_checker.outputs.diff_exist != '0' }}
        run: |
          find ./total -iname '*.diff.png' -exec echo "{}" \;
          exit 1
=======
      - uses: taiga-family/ci/actions/setup/playwright-diff-check@v1.146.0
        with:
          pw-result: ./total
>>>>>>> 5f6b4a25

concurrency:
  group: ${{ github.workflow }}-${{ github.ref }}
  cancel-in-progress: true<|MERGE_RESOLUTION|>--- conflicted
+++ resolved
@@ -152,17 +152,13 @@
             --project=${{ matrix.shard.project }} \
             --shard=${{ matrix.shard.index }}/${{ matrix.shard.total }}
 
-<<<<<<< HEAD
       - name: Stash baseline performance metrics
         if: matrix.shard.project == 'chromium'
         run: |
           mkdir -p ./performance/baseline
           find ./projects/demo-playwright/tests-results/performance -maxdepth 1 -name '*.json' -exec mv {} ./performance/baseline/ \; || true
 
-      - uses: taiga-family/ci/actions/run/clone@v1.144.0
-=======
       - uses: taiga-family/ci/actions/run/clone@v1.146.0
->>>>>>> 5f6b4a25
         with:
           branch: snapshots/demo/next/${{ github.base_ref }}
           destination: ${{ env.DIST_NEXT }}
@@ -182,11 +178,9 @@
             --project=${{ matrix.shard.project }} \
             --shard=${{ matrix.shard.index }}/${{ matrix.shard.total }}
 
-<<<<<<< HEAD
       - name: Generate per-shard performance diff
         if: matrix.shard.project == 'chromium'
         run: |
-          mkdir -p ./projects/demo-playwright/tests-results/performance/diff
           npx ts-node ./projects/demo-playwright/utils/performance-comparison.ts \
             ./performance/baseline \
             ./projects/demo-playwright/tests-results/performance \
@@ -203,13 +197,7 @@
           compression-level: 0
           retention-days: 1
 
-      - name: Combine images to get diff reports
-        run: |
-          npm install canvas --no-save --silent --force
-          npx ts-node -e "import { tuiCombinePlaywrightFailedScreenshots as run } from './projects/testing/visual-testing'; run();";
-=======
       - uses: taiga-family/ci/actions/setup/playwright-combine-failed-screenshot@v1.146.0
->>>>>>> 5f6b4a25
 
       - name: Upload artifacts / ${{ env.PLAYWRIGHT_SNAPSHOTS_ARTIFACTS_KEY }}
         uses: actions/upload-artifact@v4.6.2
@@ -325,7 +313,6 @@
           report-file: ./all-blob-reports/results.json
           report-url: ${{ steps.e2e-report.outputs.details_url }}
 
-<<<<<<< HEAD
       - name: Post performance comparison comment
         if: steps.performance-comparison.outputs.performance_data_exists == 'true'
         continue-on-error: true
@@ -333,21 +320,9 @@
           GITHUB_TOKEN: ${{ secrets.GITHUB_TOKEN }}
         run: npx ts-node ./scripts/post-performance-comment.ts ./performance-report.md
 
-      - name: Check if diff-output exists
-        id: diff_checker
-        run: |
-          echo "diff_exist=$(find ./total -iname '*.diff.png' | wc -l | sed -e 's/^[[:space:]]*//')" >> $GITHUB_OUTPUT
-
-      - name: Fall with an error if diff-output exists
-        if: ${{ steps.diff_checker.outputs.diff_exist != '0' }}
-        run: |
-          find ./total -iname '*.diff.png' -exec echo "{}" \;
-          exit 1
-=======
       - uses: taiga-family/ci/actions/setup/playwright-diff-check@v1.146.0
         with:
           pw-result: ./total
->>>>>>> 5f6b4a25
 
 concurrency:
   group: ${{ github.workflow }}-${{ github.ref }}
