{
    "name": "@taiga-ui/addon-editor",
    "version": "2.1.3",
    "description": "Rich text editor extension package for Taiga UI",
    "keywords": [
        "angular",
        "component",
        "wysiwyg",
        "rich",
        "text",
        "editor"
    ],
    "license": "Apache-2.0",
    "repository": "https://github.com/TinkoffCreditSystems/taiga-ui",
    "homepage": "https://github.com/TinkoffCreditSystems/taiga-ui",
    "peerDependencies": {
        "@angular/common": ">=6.0.0",
        "@angular/core": ">=6.0.0",
        "@angular/forms": ">=6.0.0",
        "@angular/platform-browser": ">=6.0.0",
<<<<<<< HEAD
        "@taiga-ui/cdk": "2.1.2",
        "@taiga-ui/core": "2.1.2",
        "@taiga-ui/i18n": "2.1.2",
        "@taiga-ui/kit": "2.1.2",
=======
        "@taiga-ui/cdk": "2.1.3",
        "@taiga-ui/core": "2.1.3",
        "@taiga-ui/kit": "2.1.3",
>>>>>>> 001380d5
        "rxjs": ">=6.0.0"
    },
    "devDependencies": {
        "@taiga-ui/core": "2.1.3",
        "@taiga-ui/kit": "2.1.3"
    }
}<|MERGE_RESOLUTION|>--- conflicted
+++ resolved
@@ -18,16 +18,10 @@
         "@angular/core": ">=6.0.0",
         "@angular/forms": ">=6.0.0",
         "@angular/platform-browser": ">=6.0.0",
-<<<<<<< HEAD
-        "@taiga-ui/cdk": "2.1.2",
-        "@taiga-ui/core": "2.1.2",
-        "@taiga-ui/i18n": "2.1.2",
-        "@taiga-ui/kit": "2.1.2",
-=======
         "@taiga-ui/cdk": "2.1.3",
         "@taiga-ui/core": "2.1.3",
+        "@taiga-ui/i18n": "2.1.3",
         "@taiga-ui/kit": "2.1.3",
->>>>>>> 001380d5
         "rxjs": ">=6.0.0"
     },
     "devDependencies": {
