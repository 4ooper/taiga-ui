--- conflicted
+++ resolved
@@ -17,14 +17,9 @@
         "@angular/common": ">=7.0.0",
         "@angular/core": ">=7.0.0",
         "@tinkoff/ng-polymorpheus": ">=3.0.0",
-<<<<<<< HEAD
-        "@taiga-ui/cdk": "2.1.2",
-        "@taiga-ui/core": "2.1.2",
-        "@taiga-ui/i18n": "2.1.2",
-=======
         "@taiga-ui/cdk": "2.1.3",
         "@taiga-ui/core": "2.1.3",
->>>>>>> 001380d5
+        "@taiga-ui/i18n": "2.1.3",
         "rxjs": ">=6.0.0"
     },
     "devDependencies": {
