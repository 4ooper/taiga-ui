--- conflicted
+++ resolved
@@ -18,14 +18,9 @@
         "@angular/core": ">=6.0.0",
         "@angular/forms": ">=6.0.0",
         "@tinkoff/ng-polymorpheus": ">=3.0.0",
-<<<<<<< HEAD
-        "@taiga-ui/cdk": "2.1.2",
-        "@taiga-ui/core": "2.1.2",
-        "@taiga-ui/i18n": "2.1.2",
-=======
         "@taiga-ui/cdk": "2.1.3",
         "@taiga-ui/core": "2.1.3",
->>>>>>> 001380d5
+        "@taiga-ui/i18n": "2.1.3",
         "angular2-text-mask": "9.0.0",
         "rxjs": ">=6.0.0"
     },
