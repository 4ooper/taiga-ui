{
    "$schema": "https://raw.githubusercontent.com/streetsidesoftware/cspell/master/cspell.schema.json",
    "import": ["@taiga-ui/cspell-config/cspell.config.js"],
    "files": ["*/*.*"],
    "ignorePaths": [
        "**/projects/i18n/languages/**",
        "**/addon-commerce/utils/get-currency-symbol.ts",
        "**/demo/src/modules/components/select/examples/2/index.ts",
        "projects/demo/src/modules/components/combo-box/examples/{6,8}/index.ts",
        "projects/demo-playwright/tests/kit/combo-box/combo-box.pw.spec.ts",
        "projects/demo/src/llms.txt",
        "projects/demo/src/llms-full.txt",
        "projects/demo-cypress/src/tests/combo-box/*.cy.ts"
    ],
    "ignoreWords": [
        "programmaticinput",
        "Wachovia",
        "bottomsheet",
        "subheaders",
        "appbar",
        "qwertypgj_",
        "antialiasing",
        "xxxs",
        "significand",
        "undoubtable",
        "Clintock",
        "Bonorum",
        "hidecheckbox",
        "hideradio",
        "tuiaccessories",
        "tuisubtitle",
        "бивер",
        "Serebrennikov",
        "finedog",
        "Kryal",
        "Tureborg",
        "enterkeyhint",
        "llms",
        "шиммер",
        "фейд",
        "Lebowski",
        "recalc",
<<<<<<< HEAD
        "Recalc",
        "flexbox",
        "Flexbox",
        "xscale",
        "yscale",
        "backgrounding"
=======
        "crossfade",
        "crossfading"
>>>>>>> 3de9e7d8
    ],
    "ignoreRegExpList": ["\\(https?://.*?\\)", "\\/{1}.+\\/{1}", "\\%2F.+", "\\%2C.+", "\\ɵ.+", "\\ыва.+"],
    "overrides": [
        {
            "filename": ["**/components/loader/index.html"],
            "ignoreWords": ["protestin", "spittin", "callin", "yellin"]
        },
        {
            "filename": ["**/highlight/test/highlight.directive.spec.ts"],
            "ignoreWords": ["aaabbb"]
        },
        {
            "filename": ["**/tests/schematic-replace-consts.spec.ts", "**/constants/constants.ts"],
            "ignoreWords": ["Comands"]
        },
        {
            "languageId": "ts",
            "filename": ["**/replace.pipe.spec.ts"],
            "ignoreWords": ["abcdeabcde", "fbcdefbcde"]
        },
        {
            "languageId": "ts",
            "filename": ["**/tests/schematic-migrate-sliders.spec.ts"],
            "ignoreWords": ["Maxxxxx"]
        }
    ]
}<|MERGE_RESOLUTION|>--- conflicted
+++ resolved
@@ -40,17 +40,14 @@
         "фейд",
         "Lebowski",
         "recalc",
-<<<<<<< HEAD
         "Recalc",
         "flexbox",
         "Flexbox",
         "xscale",
         "yscale",
         "backgrounding"
-=======
         "crossfade",
         "crossfading"
->>>>>>> 3de9e7d8
     ],
     "ignoreRegExpList": ["\\(https?://.*?\\)", "\\/{1}.+\\/{1}", "\\%2F.+", "\\%2C.+", "\\ɵ.+", "\\ыва.+"],
     "overrides": [
